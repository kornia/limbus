# Limbus: Computer Vision pipelining for PyTorch

## (🚨 Warning: Unstable Prototype 🚨)

[![CI](https://github.com/kornia/limbus/actions/workflows/ci.yml/badge.svg)](https://github.com/kornia/limbus/actions/workflows/ci.yml)

Similar to the eye [*corneal limbus*](https://en.wikipedia.org/wiki/Corneal_limbus) - **Limbus** is a framework to create Computer Vision pipelines within the context of Deep Learning and writen in terms of differentiable tensors message passing on top of Kornia and PyTorch.

## Overview

You can create pipelines using `limbus.Component`s as follows:

```python
# define your components
c1 = Constant("c1", 1.)
c2 = Constant("c2", torch.ones(1, 3))
add = Adder("add")
show = Printer("print")

# connect the components
c1.outputs.out >> add.inputs.a
c2.outputs.out >> add.inputs.b
add.outputs.out >> show.inputs.inp

# create the pipeline and add its nodes
pipeline = Pipeline()
pipeline.add_nodes([c1, c2, add, show])

# run your pipeline
pipeline.run(1)

torch.allclose(add.outputs.out.value, torch.ones(1, 3) * 2.)
```

Example using the `stack` torch method:

```python
# define your components
c1 = Constant("c1", 0)
t1 = Constant("t1", torch.ones(1, 3))
t2 = Constant("t2", torch.ones(1, 3) * 2)
stack = Stack("stack")
show = Printer("print")

# connect the components
c1.outputs.out >> stack.inputs.dim
t1.outputs.out >> stack.inputs.tensors.select(0)
t2.outputs.out >> stack.inputs.tensors.select(1)
stack.outputs.out >> show.inputs.inp

# create the pipeline and add its nodes
pipeline = Pipeline()
pipeline.add_nodes([c1, t1, t2, stack, show])

# run your pipeline
pipeline.run(1)

torch.allclose(stack.outputs.out.value, torch.tensor([[1., 1., 1.],[2., 2., 2.]]))
```

Remember that the components can be run without the `Pipeline`, e.g in the last example you can also run:

```python
asyncio.run(asyncio.gather(c1(), t1(), t2(), stack(), show()))
```

Basically, `Pipeline` objects allow you to control the execution flow, e.g. you can stop, pause, resume the execution, determine the number of executions to be run...

A higher level API on top of `Pipeline` is `App` allowing to encapsulate some code. E.g.:

```python
class MyApp(App):
    def create_components(self):
        self.c1 = Constant("c1", 0)
        self.t1 = Constant("t1", torch.ones(1, 3))
        self.t2 = Constant("t2", torch.ones(1, 3) * 2)
        self.stack = stack("stack")
        self.show = Printer("print")

    def connect_components(self):
        self.c1.outputs.out >> self.stack.inputs.dim
        self.t1.outputs.out >> self.stack.inputs.tensors.select(0)
        self.t2.outputs.out >> self.stack.inputs.tensors.select(1)
        self.stack.outputs.out >> self.show.inputs.inp

MyApp().run(1)
```

## Installation

<<<<<<< HEAD
### from PyPI:
```bash
pip install limbus  # limbus alone
```

optionally some predefined components can be installed.

In the near future with PyPI (not yet available)
```bash
pip install limbus[components]  # limbus + some predefined components
```

currently they can be installed from the repository:
```bash
pip install limbus-components@git+https://git@github.com/kornia/limbus-components.git
```

### from the repository:

```bash
pip install limbus@git+https://git@github.com/kornia/limbus.git  # limbus alone
pip install limbus-components@git+https://git@github.com/kornia/limbus-components.git  # some predefined components (optional)
```

### for development

you can install the environment with the following commands:
=======
from PyPI:
```bash
pip install limbus  # limbus alone
# or
pip install limbus[components]  # limbus + some predefined components
```

from the repository:

```bash
pip install limbus@git+https://git@github.com/kornia/limbus.git  # limbus alone
# or
pip install limbus[components]@git+https://git@github.com/kornia/limbus.git  # limbus + some predefined components
```

For development purposes, you can install the environment with the following commands:
>>>>>>> 4ad43df8
```bash
git clone https://github.com/kornia/limbus
cd limbus
source path.bash.inc
```

In order to regenerate the development environment:
```bash
cd limbus
rm -rf .dev_env
source path.bash.inc
```

## Testing

Run `pytest` and automatically will test: `cov`, `pydocstyle`, `mypy` and `flake8`<|MERGE_RESOLUTION|>--- conflicted
+++ resolved
@@ -88,7 +88,6 @@
 
 ## Installation
 
-<<<<<<< HEAD
 ### from PyPI:
 ```bash
 pip install limbus  # limbus alone
@@ -116,24 +115,7 @@
 ### for development
 
 you can install the environment with the following commands:
-=======
-from PyPI:
-```bash
-pip install limbus  # limbus alone
-# or
-pip install limbus[components]  # limbus + some predefined components
-```
 
-from the repository:
-
-```bash
-pip install limbus@git+https://git@github.com/kornia/limbus.git  # limbus alone
-# or
-pip install limbus[components]@git+https://git@github.com/kornia/limbus.git  # limbus + some predefined components
-```
-
-For development purposes, you can install the environment with the following commands:
->>>>>>> 4ad43df8
 ```bash
 git clone https://github.com/kornia/limbus
 cd limbus
